plugins {
    `java-library`
    `maven-publish`

<<<<<<< HEAD
    id("com.diffplug.spotless") version "6.20.0"
    id("org.checkerframework") version "0.6.32"
=======
    id("com.diffplug.spotless") version "6.21.0"
    id("org.checkerframework") version "0.6.27"
>>>>>>> dcb21c42
}

repositories {
    mavenCentral()
}

dependencies {
    testImplementation(platform("org.junit:junit-bom:5.10.0"))
    testImplementation("org.junit.jupiter:junit-jupiter-api")
    testRuntimeOnly("org.junit.jupiter:junit-jupiter-engine")
    testImplementation("org.junit.jupiter:junit-jupiter-params")
}

java {
    toolchain {
        languageVersion.set(JavaLanguageVersion.of(20))
    }
}

publishing {
    repositories {
        maven {
            name = "sparky983"
            url = uri(
                if (version.toString().endsWith("-SNAPSHOT")) {
                    "https://repo.sparky983.me/snapshots"
                } else {
                    "https://repo.sparky983.me/releases"
                },
            )
            credentials(PasswordCredentials::class)
            authentication {
                create<BasicAuthentication>("basic")
            }
        }
    }
    publications {
        create<MavenPublication>("maven") {
            from(components["java"])
        }
    }
}

spotless {
    java {
        palantirJavaFormat("2.35.0").style("GOOGLE")
        formatAnnotations()
    }
    kotlinGradle {
        ktlint()
    }
}

checkerFramework {
    checkers = listOf(
        "org.checkerframework.checker.nullness.NullnessChecker",
    )
    excludeTests = true
}

tasks {
    javadoc {
        options {
            (this as StandardJavadocDocletOptions).run {
                tags("helios.implNote:a:Implementation Note:")
                tags("helios.apiNote:a:API Note:")
                tags("helios.examples:a:Examples:")
            }
        }
    }
    test {
        useJUnitPlatform()
    }
}<|MERGE_RESOLUTION|>--- conflicted
+++ resolved
@@ -2,13 +2,8 @@
     `java-library`
     `maven-publish`
 
-<<<<<<< HEAD
-    id("com.diffplug.spotless") version "6.20.0"
+    id("com.diffplug.spotless") version "6.21.0"
     id("org.checkerframework") version "0.6.32"
-=======
-    id("com.diffplug.spotless") version "6.21.0"
-    id("org.checkerframework") version "0.6.27"
->>>>>>> dcb21c42
 }
 
 repositories {
